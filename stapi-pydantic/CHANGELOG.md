--- conflicted
+++ resolved
@@ -6,13 +6,11 @@
 
 ## [Unreleased]
 
-<<<<<<< HEAD
 ### Added
 
 - `stapi_type` and `stapi_version` ([#54](https://github.com/stapi-spec/pystapi/pull/54))
-=======
+
 ## [0.0.2] - 2025-04-02
->>>>>>> ded02f06
 
 ### Changed
 

--- conflicted
+++ resolved
@@ -55,9 +55,11 @@
 class OrderStatus(BaseModel):
     timestamp: AwareDatetime
     status_code: OrderStatusCode
-    reason_code: str | SkipJsonSchema[None] = None
-    reason_text: str | SkipJsonSchema[None] = None
-    links: list[Link]
+    reason_code: str | None = None
+    reason_text: str | None = None
+    links: list[Link] = Field(default_factory=list)
+
+    model_config = ConfigDict(extra="allow")
 
 
 T = TypeVar("T", bound=OrderStatus)
@@ -91,20 +93,16 @@
 class Order(_GeoJsonBase, Generic[T]):
     # We need to enforce that orders have an id defined, as that is required to
     # retrieve them via the API
-<<<<<<< HEAD
     id: str | SkipJsonSchema[None] = None
     user: str | SkipJsonSchema[None] = None
     status: T | SkipJsonSchema[None] = None
     created: AwareDatetime | SkipJsonSchema[None] = None
     links: list[Link] = Field(default_factory=list)
-=======
-    id: StrictStr
+
     type: Literal["Feature"] = "Feature"
     stapi_type: Literal["Order"] = "Order"
     stapi_version: str = STAPI_VERSION
->>>>>>> fab618e6
 
-    type: Literal["Feature"] = "Feature"
     geometry: Geometry = Field(...)
     properties: OrderProperties[T] = Field(...)
 

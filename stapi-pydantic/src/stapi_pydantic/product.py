from enum import StrEnum
from typing import Any, Literal, Self

from pydantic import AnyHttpUrl, BaseModel, Field

<<<<<<< HEAD
from .constants import STAPI_VERSION
from .opportunity import OpportunityProperties
from .order import OrderParameters
=======
>>>>>>> 55833aa5
from .shared import Link

type Constraints = BaseModel


class ProviderRole(StrEnum):
    licensor = "licensor"
    producer = "producer"
    processor = "processor"
    host = "host"


class Provider(BaseModel):
    name: str
    description: str | None = None
    roles: list[ProviderRole]
    url: AnyHttpUrl

    # redefining init is a hack to get str type to validate for `url`,
    # as str is ultimately coerced into an AnyHttpUrl automatically anyway
    def __init__(self, url: AnyHttpUrl | str, **kwargs: Any) -> None:
        super().__init__(url=url, **kwargs)


class Product(BaseModel):
    type_: Literal["Collection"] = Field(default="Collection", alias="type")
    stapi_type: Literal["Product"] = "Product"
    stapi_version: str = STAPI_VERSION
    conformsTo: list[str] = Field(default_factory=list)
    id: str
    title: str = ""
    description: str = ""
    keywords: list[str] = Field(default_factory=list)
    license: str
    providers: list[Provider] = Field(default_factory=list)
    links: list[Link] = Field(default_factory=list)

    def with_links(self, links: list[Link] | None = None) -> Self:
        if not links:
            return self

        new = self.model_copy(deep=True)
        new.links.extend(links)
        return new


class ProductsCollection(BaseModel):
    type_: Literal["ProductCollection"] = Field(default="ProductCollection", alias="type")
    links: list[Link] = Field(default_factory=list)
    products: list[Product]<|MERGE_RESOLUTION|>--- conflicted
+++ resolved
@@ -3,12 +3,7 @@
 
 from pydantic import AnyHttpUrl, BaseModel, Field
 
-<<<<<<< HEAD
 from .constants import STAPI_VERSION
-from .opportunity import OpportunityProperties
-from .order import OrderParameters
-=======
->>>>>>> 55833aa5
 from .shared import Link
 
 type Constraints = BaseModel

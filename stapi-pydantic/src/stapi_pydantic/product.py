--- conflicted
+++ resolved
@@ -1,9 +1,5 @@
 from enum import StrEnum
-<<<<<<< HEAD
-from typing import Any, Self
-=======
 from typing import Any, Literal, Self, TypeAlias
->>>>>>> fab618e6
 
 from pydantic import AnyHttpUrl, BaseModel, Field
 from pydantic.json_schema import SkipJsonSchema
@@ -33,19 +29,11 @@
         super().__init__(url=url, **kwargs)
 
 
-class ProductType(StrEnum):
-    product = "Product"
-
-
 class Product(BaseModel):
-<<<<<<< HEAD
-    type_: ProductType | SkipJsonSchema[None] = Field(alias="type")
-=======
     type_: Literal["Collection"] = Field(default="Collection", alias="type")
     stapi_type: Literal["Product"] = "Product"
     stapi_version: str = STAPI_VERSION
     conformsTo: list[str] = Field(default_factory=list)
->>>>>>> fab618e6
     id: str
     title: str | SkipJsonSchema[None] = None
     description: str

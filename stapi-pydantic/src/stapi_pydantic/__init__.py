<<<<<<< HEAD
from .opportunity import Opportunity, OpportunityCollection, OpportunityPayload, OpportunityProperties, \
    OpportunitySearchRecord, OpportunitySearchRecords, OpportunitySearchStatus, OpportunitySearchStatusCode
from .product import Product, ProductsCollection, Provider, ProviderRole
=======
from .opportunity import (
    Opportunity,
    OpportunityCollection,
    OpportunityPayload,
    OpportunityProperties,
    OpportunitySearchRecord,
    OpportunitySearchRecords,
    OpportunitySearchStatus,
    OpportunitySearchStatusCode,
)
from .product import Product, Provider, ProviderRole
>>>>>>> e5b52c95
from .shared import Link

__all__ = [
    "Link",
    "Opportunity",
    "OpportunityCollection",
    "OpportunityPayload",
    "OpportunityProperties",
    "OpportunitySearchRecord",
    "OpportunitySearchRecords",
    "OpportunitySearchStatus",
    "OpportunitySearchStatusCode",
    "Product",
    "ProductsCollection",
    "Provider",
    "ProviderRole",
]<|MERGE_RESOLUTION|>--- conflicted
+++ resolved
@@ -1,8 +1,3 @@
-<<<<<<< HEAD
-from .opportunity import Opportunity, OpportunityCollection, OpportunityPayload, OpportunityProperties, \
-    OpportunitySearchRecord, OpportunitySearchRecords, OpportunitySearchStatus, OpportunitySearchStatusCode
-from .product import Product, ProductsCollection, Provider, ProviderRole
-=======
 from .opportunity import (
     Opportunity,
     OpportunityCollection,
@@ -13,8 +8,7 @@
     OpportunitySearchStatus,
     OpportunitySearchStatusCode,
 )
-from .product import Product, Provider, ProviderRole
->>>>>>> e5b52c95
+from .product import Product, ProductsCollection, Provider, ProviderRole
 from .shared import Link
 
 __all__ = [

# pystapi

[![GitHub Actions Workflow Status](https://img.shields.io/github/actions/workflow/status/stapi-spec/pystapi/ci.yaml?style=for-the-badge)](https://github.com/stapi-spec/pystapi/actions/workflows/ci.yaml)
[![stapi-pydantic PyPI](https://img.shields.io/pypi/v/stapi-pydantic?style=for-the-badge&label=stapi-pydantic)](https://pypi.org/project/stapi-pydantic/)
[![stapi-fastapi PyPI](https://img.shields.io/pypi/v/stapi-fastapi?style=for-the-badge&label=stapi-fastapi)](https://pypi.org/project/stapi-fastapi/)

Monorepo for Python Satellite Tasking API (STAPI) Specification packages.
For more, see our [docs](https://stapi-spec.github.io/pystapi/).

> [!WARNING]
> The STAPI spec, and these packages, are in their early stages of development.
> There may be large shifts in the spec or these packages' APIs as we work towards a v1.0 release of the spec.

## Packages

There are several related packages in this monorepo:

```mermaid
graph
    stapi-pydantic --> pystapi-client --> pystapi-validator
    stapi-pydantic --> stapi-fastapi
```

### [stapi-pydantic](./stapi-pydantic/)

[Pydantic](https://docs.pydantic.dev) models for STAPI.
These models are used to generate the STAPI OpenAPI specification, and so can be considered the source-of-truth for STAPI data structures.

### [stapi-fastapi](./stapi-fastapi/)

A backend-agnostic [FastAPI](https://fastapi.tiangolo.com/) application for serving STAPI endpoints.
A minimal test implementation is provided in [stapi-fastapi/tests/application.py](stapi-fastapi/tests/application.py).
Run it like so:

```commandline
uv run fastapi dev stapi-fastapi/tests/application.py
```

The app should be accessible at `http://localhost:8000`.

For implementations of **stapi-fastapi** with vendor-specific backends, see repos in the [stapi-fastapi Github organization](https://github.com/stapi-spec?q=stapi-fastapi-&type=all&language=&sort=).

### [pystapi-client](./pystapi-client/)

A Python API and command-line interface (CLI) for working with STAPI servers.

### [pystapi-validator](./pystapi-validator/)

A work-in-progress validator for STAPI APIs.
Currently not very useful.

## Development

Get [uv](https://docs.astral.sh/uv/), then:

```shell
git clone git@github.com:stapi-spec/pystapi.git
cd pystapi
uv sync
```

Test:

```shell
uv run pytest
```

Check formatting and other lints:

```shell
<<<<<<< HEAD
uv run pre-commit run --all
=======
uv run pre-commit run --all-files
>>>>>>> 00492f4b
```

If you don't want to type `uv run` all the time:

```shell
source .venv/bin/activate
```

See our [contribution guidelines](./CONTRIBUTING.md) for information on contributing any changes, fixes, or features.<|MERGE_RESOLUTION|>--- conflicted
+++ resolved
@@ -68,11 +68,7 @@
 Check formatting and other lints:
 
 ```shell
-<<<<<<< HEAD
-uv run pre-commit run --all
-=======
 uv run pre-commit run --all-files
->>>>>>> 00492f4b
 ```
 
 If you don't want to type `uv run` all the time:

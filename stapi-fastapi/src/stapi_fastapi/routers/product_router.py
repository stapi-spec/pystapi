--- conflicted
+++ resolved
@@ -34,11 +34,7 @@
 )
 
 from stapi_fastapi.constants import TYPE_JSON
-<<<<<<< HEAD
-from stapi_fastapi.errors import QueryablesError, NotFoundError
-=======
-from stapi_fastapi.exceptions import NotFoundException, QueryablesException
->>>>>>> 07d45131
+from stapi_fastapi.errors import NotFoundError, QueryablesError
 from stapi_fastapi.models.product import Product
 from stapi_fastapi.responses import GeoJSONResponse
 from stapi_fastapi.routers.route_names import (
@@ -304,11 +300,7 @@
                         links.append(self.pagination_link(request, search, x))
                     case Maybe.empty:
                         pass
-<<<<<<< HEAD
             case Failure(e) if isinstance(e, QueryablesError):
-=======
-            case Failure(e) if isinstance(e, QueryablesException):
->>>>>>> 07d45131
                 raise e
             case Failure(e):
                 logger.error(
@@ -347,11 +339,7 @@
                     content=search_record.model_dump(mode="json"),
                     headers=headers,
                 )
-<<<<<<< HEAD
             case Failure(e) if isinstance(e, QueryablesError):
-=======
-            case Failure(e) if isinstance(e, QueryablesException):
->>>>>>> 07d45131
                 raise e
             case Failure(e):
                 logger.error(
@@ -397,11 +385,7 @@
                 location = str(self.root_router.generate_order_href(request, order.id))
                 response.headers["Location"] = location
                 return order  # type: ignore
-<<<<<<< HEAD
             case Failure(e) if isinstance(e, QueryablesError):
-=======
-            case Failure(e) if isinstance(e, QueryablesException):
->>>>>>> 07d45131
                 raise e
             case Failure(e):
                 logger.error(

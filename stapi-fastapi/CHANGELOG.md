--- conflicted
+++ resolved
@@ -13,11 +13,8 @@
 ## Added
 
 - Add constants for route names to be used in link href generation
-<<<<<<< HEAD
 - Opportunity search statuses ([#78](https://github.com/stapi-spec/pystapi/pull/78))
-=======
 - Conformance url to product ([#85](https://github.com/stapi-spec/pystapi/pull/85))
->>>>>>> 7eea8b68
 
 ## Changed
 

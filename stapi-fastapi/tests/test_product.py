import pytest
from fastapi import status
from fastapi.testclient import TestClient
from stapi_fastapi.models.product import Product
from stapi_pydantic import Conformance

from .shared import pagination_tester


def test_products_response(stapi_client: TestClient):
    res = stapi_client.get("/products")

    assert res.status_code == status.HTTP_200_OK
    assert res.headers["Content-Type"] == "application/json"

    data = res.json()

    assert data["type"] == "ProductCollection"
    assert isinstance(data["products"], list)


@pytest.mark.parametrize("product_id", ["test-spotlight"])
def test_product_response_links(
    product_id: str,
    stapi_client: TestClient,
    assert_link,
):
    res = stapi_client.get(f"/products/{product_id}")
    assert res.status_code == status.HTTP_200_OK
    assert res.headers["Content-Type"] == "application/json"

    body = res.json()

    url = "GET /products"
    assert_link(url, body, "self", f"/products/{product_id}")
<<<<<<< HEAD
    assert_link(url, body, "queryables", f"/products/{product_id}/queryables")
=======
    assert_link(
        url, body, "conformance", f"/products/{product_id}/conformance"
    )  # https://github.com/stapi-spec/stapi-spec/issues/253
    assert_link(url, body, "constraints", f"/products/{product_id}/constraints")
>>>>>>> 7ea239f1
    assert_link(url, body, "order-parameters", f"/products/{product_id}/order-parameters")
    assert_link(url, body, "opportunities", f"/products/{product_id}/opportunities")
    assert_link(url, body, "create-order", f"/products/{product_id}/orders", method="POST")


@pytest.mark.parametrize("product_id", ["test-spotlight"])
<<<<<<< HEAD
def test_product_queryables_response(
=======
def test_product_conformance_response(
    product_id: str,
    stapi_client: TestClient,
):
    res = stapi_client.get(f"/products/{product_id}/constraints")
    assert res.status_code == status.HTTP_200_OK
    assert res.headers["Content-Type"] == "application/json"

    Conformance.model_validate(res.json())
    # TODO unsure what conformance products should support, as of yet


@pytest.mark.parametrize("product_id", ["test-spotlight"])
def test_product_constraints_response(
>>>>>>> 7ea239f1
    product_id: str,
    stapi_client: TestClient,
):
    res = stapi_client.get(f"/products/{product_id}/queryables")
    assert res.status_code == status.HTTP_200_OK
    assert res.headers["Content-Type"] == "application/json"

    json_schema = res.json()
    assert "properties" in json_schema
    assert "off_nadir" in json_schema["properties"]


@pytest.mark.parametrize("product_id", ["test-spotlight"])
def test_product_order_parameters_response(
    product_id: str,
    stapi_client: TestClient,
):
    res = stapi_client.get(f"/products/{product_id}/order-parameters")
    assert res.status_code == status.HTTP_200_OK
    assert res.headers["Content-Type"] == "application/json"

    json_schema = res.json()
    assert "properties" in json_schema
    assert "s3_path" in json_schema["properties"]


@pytest.mark.parametrize("limit", [0, 1, 2, 4])
def test_get_products_pagination(
    limit: int,
    stapi_client: TestClient,
    mock_products: list[Product],
):
    expected_returns = []
    if limit != 0:
        for product in mock_products:
            prod = product.model_dump(mode="json", by_alias=True)
            product_id = prod["id"]
            prod["links"] = [
                {
                    "href": f"http://stapiserver/products/{product_id}",
                    "rel": "self",
                    "type": "application/json",
                },
                {
<<<<<<< HEAD
                    "href": f"http://stapiserver/products/{product_id}/queryables",
                    "rel": "queryables",
=======
                    "href": f"http://stapiserver/products/{product_id}/conformance",
                    "rel": "conformance",
                    "type": "application/json",
                },
                {
                    "href": f"http://stapiserver/products/{product_id}/constraints",
                    "rel": "constraints",
>>>>>>> 7ea239f1
                    "type": "application/json",
                },
                {
                    "href": f"http://stapiserver/products/{product_id}/order-parameters",
                    "rel": "order-parameters",
                    "type": "application/json",
                },
                {
                    "href": f"http://stapiserver/products/{product_id}/orders",
                    "rel": "create-order",
                    "type": "application/json",
                    "method": "POST",
                },
                {
                    "href": f"http://stapiserver/products/{product_id}/opportunities",
                    "rel": "opportunities",
                    "type": "application/json",
                },
            ]
            expected_returns.append(prod)

    pagination_tester(
        stapi_client=stapi_client,
        url="/products",
        method="GET",
        limit=limit,
        target="products",
        expected_returns=expected_returns,
    )


def test_token_not_found(stapi_client: TestClient) -> None:
    res = stapi_client.get("/products", params={"next": "a_token"})
    assert res.status_code == status.HTTP_404_NOT_FOUND


@pytest.mark.mock_products([])
def test_no_products(stapi_client: TestClient):
    res = stapi_client.get("/products")
    body = res.json()
    print("hold")
    assert res.status_code == status.HTTP_200_OK
    assert len(body["products"]) == 0<|MERGE_RESOLUTION|>--- conflicted
+++ resolved
@@ -33,23 +33,16 @@
 
     url = "GET /products"
     assert_link(url, body, "self", f"/products/{product_id}")
-<<<<<<< HEAD
-    assert_link(url, body, "queryables", f"/products/{product_id}/queryables")
-=======
     assert_link(
         url, body, "conformance", f"/products/{product_id}/conformance"
     )  # https://github.com/stapi-spec/stapi-spec/issues/253
-    assert_link(url, body, "constraints", f"/products/{product_id}/constraints")
->>>>>>> 7ea239f1
+    assert_link(url, body, "queryables", f"/products/{product_id}/queryables")
     assert_link(url, body, "order-parameters", f"/products/{product_id}/order-parameters")
     assert_link(url, body, "opportunities", f"/products/{product_id}/opportunities")
     assert_link(url, body, "create-order", f"/products/{product_id}/orders", method="POST")
 
 
 @pytest.mark.parametrize("product_id", ["test-spotlight"])
-<<<<<<< HEAD
-def test_product_queryables_response(
-=======
 def test_product_conformance_response(
     product_id: str,
     stapi_client: TestClient,
@@ -63,8 +56,7 @@
 
 
 @pytest.mark.parametrize("product_id", ["test-spotlight"])
-def test_product_constraints_response(
->>>>>>> 7ea239f1
+def test_product_queryables_response(
     product_id: str,
     stapi_client: TestClient,
 ):
@@ -109,18 +101,13 @@
                     "type": "application/json",
                 },
                 {
-<<<<<<< HEAD
-                    "href": f"http://stapiserver/products/{product_id}/queryables",
-                    "rel": "queryables",
-=======
                     "href": f"http://stapiserver/products/{product_id}/conformance",
                     "rel": "conformance",
                     "type": "application/json",
                 },
                 {
-                    "href": f"http://stapiserver/products/{product_id}/constraints",
-                    "rel": "constraints",
->>>>>>> 7ea239f1
+                    "href": f"http://stapiserver/products/{product_id}/queryables",
+                    "rel": "queryables",
                     "type": "application/json",
                 },
                 {

[project]
name = "pystapi"
version = "0.0.0" # This package should never be released, only the workspace members should be
description = "Monorepo for Satellite Tasking API (STAPI) Specification Python packages"
readme = "README.md"
requires-python = ">=3.10"
dependencies = [
<<<<<<< HEAD
    "stapi-pydantic",
    "stapi-validator"
=======
    "mkdocstrings-python>=1.16.8",
    "stapi-pydantic",
>>>>>>> d3263bc1
]

[dependency-groups]
dev = [
    "mypy>=1.15.0",
    "pytest>=8.3.5",
    "ruff>=0.11.2",
]
docs = [
    "mkdocs-material>=9.6.11",
]

[tool.uv]
default-groups = ["dev", "docs"]

[tool.uv.workspace]
members = ["stapi-pydantic", "stapi-validator"]

[tool.uv.sources]
stapi-pydantic.workspace = true
stapi-validator.workspace = true

[tool.mypy]
strict = true
files = [
    "stapi-pydantic/src/stapi_pydantic/**/*.py",
    "stapi-validator/src/stapi_validator/**/*.py"
]<|MERGE_RESOLUTION|>--- conflicted
+++ resolved
@@ -5,13 +5,9 @@
 readme = "README.md"
 requires-python = ">=3.10"
 dependencies = [
-<<<<<<< HEAD
+    "mkdocstrings-python>=1.16.8",
     "stapi-pydantic",
     "stapi-validator"
-=======
-    "mkdocstrings-python>=1.16.8",
-    "stapi-pydantic",
->>>>>>> d3263bc1
 ]
 
 [dependency-groups]

[project]
name = "pystapi"
version = "0.0.0" # This package should never be released, only the workspace members should be
description = "Monorepo for Satellite Tasking API (STAPI) Specification Python packages"
readme = "README.md"
requires-python = ">=3.11"
dependencies = [
    "pystapi-client",
    "pystapi-validator",
    "stapi-pydantic",
    "stapi-fastapi",
    "types-click>=7.1.8",
]

[dependency-groups]
dev = [
    "pytest>=8.1.1",
    "mypy>=1.15.0",
    "pytest>=8.3.5",
    "ruff>=0.11.2",
    "pymarkdownlnt>=0.9.25",
    "pre-commit>=4.2.0",
    "pre-commit-hooks>=5.0.0",
    "fastapi[standard]>=0.115.12",
<<<<<<< HEAD
    "types-click>=7.1.8",
=======
    "pygithub>=2.6.1",
>>>>>>> 07d45131
]
docs = [
    "mkdocs-material>=9.6.11",
    "mkdocstrings-python>=1.16.8",
]

[tool.uv]
default-groups = ["dev", "docs"]

[tool.uv.workspace]
members = ["pystapi-validator", "stapi-pydantic", "pystapi-client", "stapi-fastapi"]

[tool.uv.sources]
pystapi-client.workspace = true
pystapi-validator.workspace = true
stapi-pydantic.workspace = true
stapi-fastapi.workspace = true

[tool.ruff]
line-length = 120

[tool.ruff.format]
quote-style = 'double'

[tool.ruff.lint]
select = [
    "E",  # pydocstyle error
    "W",  # pydocstyle warning
    "F",  # Pyflakes
    "I",  # isort
    "UP", # pyupgrade
    "C9"  # mccabe complexity
]

[tool.ruff.lint.mccabe]
max-complexity = 8  # default 10

[tool.mypy]
strict = true
files = [
    "pystapi-client/src/pystapi_client/**/*.py",
    "pystapi-validator/src/pystapi_validator/**/*.py",
    "stapi-pydantic/src/stapi_pydantic/**/*.py",
    "stapi-fastapi/src/stapi_fastapi/**/*.py"
]

[[tool.mypy.overrides]]
module = "pygeofilter.parsers.*"
ignore_missing_imports = true

[tool.pymarkdown]
plugins.md013.enabled = false  # @gadomski likes to do one-line-per-sentence in markdown
plugins.md024.enabled = false  # duplicate headers in changelog
plugins.md041.enabled = false  # github templates don't start with an h1
plugins.md046.enabled = false  # code block style (we use both for mkdocs)

[tool.pytest.ini_options]
filterwarnings = [
    "error",
    "ignore:The 'app' shortcut is now deprecated.:DeprecationWarning",
    "ignore:Pydantic serializer warnings:UserWarning",
    "ignore:jsonschema.exceptions.RefResolutionError is deprecated:DeprecationWarning",
]
markers = [
    "mock_products",
]<|MERGE_RESOLUTION|>--- conflicted
+++ resolved
@@ -22,11 +22,8 @@
     "pre-commit>=4.2.0",
     "pre-commit-hooks>=5.0.0",
     "fastapi[standard]>=0.115.12",
-<<<<<<< HEAD
     "types-click>=7.1.8",
-=======
     "pygithub>=2.6.1",
->>>>>>> 07d45131
 ]
 docs = [
     "mkdocs-material>=9.6.11",

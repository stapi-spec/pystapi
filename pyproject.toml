--- conflicted
+++ resolved
@@ -5,11 +5,8 @@
 readme = "README.md"
 requires-python = ">=3.10"
 dependencies = [
-<<<<<<< HEAD
     "pystapi-client",
-=======
     "pystapi-validator",
->>>>>>> 321dc5d5
     "stapi-pydantic",
     "stapi-fastapi"
 ]
@@ -35,19 +32,12 @@
 default-groups = ["dev", "docs"]
 
 [tool.uv.workspace]
-<<<<<<< HEAD
-members = ["stapi-pydantic", "pystapi-client", "stapi-fastapi"]
+members = ["pystapi-validator", "stapi-pydantic", "pystapi-client", "stapi-fastapi"]
 
 [tool.uv.sources]
 pystapi-client.workspace = true
-=======
-members = ["pystapi-validator", "stapi-pydantic", "stapi-fastapi"]
-
-[tool.uv.sources]
+stapi-fastapi.workspace = true
 pystapi-validator.workspace = true
-stapi-pydantic.workspace = true
->>>>>>> 321dc5d5
-stapi-fastapi.workspace = true
 stapi-pydantic.workspace = true
 
 [tool.ruff]
@@ -72,11 +62,8 @@
 [tool.mypy]
 strict = true
 files = [
-<<<<<<< HEAD
     "pystapi-client/src/pystapi_client/**/*.py",
-=======
     "pystapi-validator/src/pystapi_validator/**/*.py",
->>>>>>> 321dc5d5
     "stapi-pydantic/src/stapi_pydantic/**/*.py",
     "stapi-fastapi/src/stapi_fastapi/**/*.py"
 ]

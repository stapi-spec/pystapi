[project]
name = "pystapi"
version = "0.0.0" # This package should never be released, only the workspace members should be
description = "Monorepo for Satellite Tasking API (STAPI) Specification Python packages"
readme = "README.md"
requires-python = ">=3.10"
dependencies = [
    "stapi-pydantic",
<<<<<<< HEAD
    "pystapi-validator"
=======
    "stapi-fastapi",
>>>>>>> 3efef86e
]

[dependency-groups]
dev = [
    "pytest>=8.1.1",
    "pytest-coverage>=0.0",
    "mypy>=1.15.0",
    "pytest>=8.3.5",
    "ruff>=0.11.2",
    "pymarkdownlnt>=0.9.25",
    "pre-commit>=4.2.0",
    "pre-commit-hooks>=5.0.0",
]
docs = [
    "mkdocs-material>=9.6.11",
    "mkdocstrings-python>=1.16.8",
]

[tool.uv]
default-groups = ["dev", "docs"]

[tool.uv.workspace]
<<<<<<< HEAD
members = ["stapi-pydantic", "pystapi-validator"]

[tool.uv.sources]
stapi-pydantic.workspace = true
pystapi-validator.workspace = true
=======
members = ["stapi-pydantic", "stapi-fastapi"]

[tool.uv.sources]
stapi-pydantic.workspace = true
stapi-fastapi.workspace = true

[tool.ruff]
line-length = 120

[tool.ruff.format]
quote-style = 'double'

[tool.ruff.lint]
select = [
    "E",  # pydocstyle error
    "W",  # pydocstyle warning
    "F",  # Pyflakes
    "I",  # isort
    "UP", # pyupgrade
    "C9"  # mccabe complexity
]

[tool.ruff.lint.mccabe]
max-complexity = 8  # default 10
>>>>>>> 3efef86e

[tool.mypy]
strict = true
files = [
    "stapi-pydantic/src/stapi_pydantic/**/*.py",
<<<<<<< HEAD
    "pystapi-validator/src/pystapi_validator/**/*.py"
=======
    "stapi-fastapi/src/stapi_fastapi/**/*.py"
]

[[tool.mypy.overrides]]
module = "pygeofilter.parsers.*"
ignore_missing_imports = true

[tool.pymarkdown]
plugins.md013.line_length = 120
plugins.md024.enabled = false  # duplicate headers in changelog

[tool.coverage.report]
show_missing = true
skip_empty = true
sort = "Cover"
omit = [
    "stapi-pydantic/tests/**/*.py",
    "stapi-fastapi/tests/**/*.py",
]

[tool.pytest.ini_options]
addopts="--cov=stapi-pydantic/src/stapi_pydantic --cov=stapi-fastapi/src/stapi_fastapi"
filterwarnings = [
    "ignore:The 'app' shortcut is now deprecated.:DeprecationWarning",
    "ignore:Pydantic serializer warnings:UserWarning",
]
markers = [
    "mock_products",
>>>>>>> 3efef86e
]<|MERGE_RESOLUTION|>--- conflicted
+++ resolved
@@ -5,12 +5,9 @@
 readme = "README.md"
 requires-python = ">=3.10"
 dependencies = [
+    "pystapi-validator",
     "stapi-pydantic",
-<<<<<<< HEAD
-    "pystapi-validator"
-=======
-    "stapi-fastapi",
->>>>>>> 3efef86e
+    "stapi-fastapi"
 ]
 
 [dependency-groups]
@@ -33,16 +30,10 @@
 default-groups = ["dev", "docs"]
 
 [tool.uv.workspace]
-<<<<<<< HEAD
-members = ["stapi-pydantic", "pystapi-validator"]
+members = ["pystapi-validator", "stapi-pydantic", "stapi-fastapi"]
 
 [tool.uv.sources]
-stapi-pydantic.workspace = true
 pystapi-validator.workspace = true
-=======
-members = ["stapi-pydantic", "stapi-fastapi"]
-
-[tool.uv.sources]
 stapi-pydantic.workspace = true
 stapi-fastapi.workspace = true
 
@@ -64,15 +55,12 @@
 
 [tool.ruff.lint.mccabe]
 max-complexity = 8  # default 10
->>>>>>> 3efef86e
 
 [tool.mypy]
 strict = true
 files = [
+    "pystapi-validator/src/pystapi_validator/**/*.py",
     "stapi-pydantic/src/stapi_pydantic/**/*.py",
-<<<<<<< HEAD
-    "pystapi-validator/src/pystapi_validator/**/*.py"
-=======
     "stapi-fastapi/src/stapi_fastapi/**/*.py"
 ]
 
@@ -101,5 +89,4 @@
 ]
 markers = [
     "mock_products",
->>>>>>> 3efef86e
 ]
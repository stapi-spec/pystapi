[project]
name = "pystapi"
version = "0.0.0" # This package should never be released, only the workspace members should be
description = "Monorepo for Satellite Tasking API (STAPI) Specification Python packages"
readme = "README.md"
requires-python = ">=3.10"
dependencies = [
    "stapi-pydantic",
<<<<<<< HEAD
    "stapi-fastapi",
=======
>>>>>>> d4ff9090
]

[dependency-groups]
dev = [
    "pytest>=8.1.1",
    "pytest-coverage>=0.0",
    "mypy>=1.15.0",
    "pytest>=8.3.5",
    "ruff>=0.11.2",
    "pymarkdownlnt>=0.9.25",
    "pre-commit>=4.2.0",
    "pre-commit-hooks>=5.0.0",
]
docs = [
    "mkdocs-material>=9.6.11",
    "mkdocstrings-python>=1.16.8",
]

[tool.uv]
default-groups = ["dev", "docs"]

[tool.uv.workspace]
members = ["stapi-pydantic", "stapi-fastapi"]

[tool.uv.sources]
stapi-pydantic.workspace = true
stapi-fastapi.workspace = true

[tool.ruff]
line-length = 88
include = [
    "stapi-pydantic/src/stapi_pydantic/**/*.py",
    "stapi-fastapi/src/stapi_fastapi/**/*.py"
]

[tool.ruff.format]
quote-style = 'double'

[tool.ruff.lint]
extend-ignore = ["E501", "UP007", "UP034"]
select = [
    "C9",
    "E",
    "F",
    "I",
    "W",
    "UP"
]

[tool.ruff.lint.mccabe]
max-complexity = 8

[tool.mypy]
strict = true
files = [
    "stapi-pydantic/src/stapi_pydantic/**/*.py",
    "stapi-fastapi/src/stapi_fastapi/**/*.py"
]

[[tool.mypy.overrides]]
module = "pygeofilter.parsers.*"
ignore_missing_imports = true

[tool.pymarkdown]
plugins.md013.line_length = 120
plugins.md024.enabled = false # duplicate headers

[tool.coverage.report]
show_missing = true
skip_empty = true
sort = "Cover"
omit = [
    "stapi-pydantic/tests/**/*.py",
    "stapi-fastapi/tests/**/*.py",
]

[tool.pytest.ini_options]
addopts="--cov=stapi-pydantic/src/stapi_pydantic --cov=stapi-fastapi/src/stapi_fastapi"
filterwarnings = [
    "ignore:The 'app' shortcut is now deprecated.:DeprecationWarning",
    "ignore:Pydantic serializer warnings:UserWarning",
]
markers = [
    "mock_products",
]<|MERGE_RESOLUTION|>--- conflicted
+++ resolved
@@ -6,10 +6,7 @@
 requires-python = ">=3.10"
 dependencies = [
     "stapi-pydantic",
-<<<<<<< HEAD
     "stapi-fastapi",
-=======
->>>>>>> d4ff9090
 ]
 
 [dependency-groups]
